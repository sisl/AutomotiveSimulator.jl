name = "AutomotiveSimulator"
uuid = "6aa42d20-6c96-11ea-1103-339224409280"
repo = "https://github.com/sisl/AutomotiveSimulator.jl.git"
version = "0.1.0"

[deps]
DataFrames = "a93c6f00-e57d-5684-b7b6-d8193f3e46c0"
Distributions = "31c24e10-a181-5473-b8eb-7969acd0382f"
LinearAlgebra = "37e2e46d-f89d-539d-b4ee-838fcccc9c8e"
Parameters = "d96e819e-fc66-5662-9728-84c9c7592b0a"
Printf = "de0858da-6303-5e67-8744-51eddeeeb8d7"
Random = "9a3f8284-a2c9-5f02-9a11-845980a1fd5c"
Reexport = "189a3867-3050-52da-a836-e630ba90ab69"
StaticArrays = "90137ffa-7385-5640-81b9-e52037218182"
Tricks = "410a4b4d-49e4-4fbc-ab6d-cb71b17b3775"

[compat]
<<<<<<< HEAD
Reexport = "0.2"
=======
DataFrames = "0.20"
Tricks = "0.1"
StaticArrays = "0.12"
>>>>>>> fb770c34
julia = "1.3, 1.4"

[extras]
ForwardDiff = "f6369f11-7733-5829-9624-2563aa707210"
Test = "8dfed614-e22c-5e08-85e1-65c5234f0b40"

[targets]
test = ["ForwardDiff", "Test"]<|MERGE_RESOLUTION|>--- conflicted
+++ resolved
@@ -15,13 +15,10 @@
 Tricks = "410a4b4d-49e4-4fbc-ab6d-cb71b17b3775"
 
 [compat]
-<<<<<<< HEAD
 Reexport = "0.2"
-=======
 DataFrames = "0.20"
 Tricks = "0.1"
 StaticArrays = "0.12"
->>>>>>> fb770c34
 julia = "1.3, 1.4"
 
 [extras]
