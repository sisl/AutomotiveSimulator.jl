name = "AutomotiveSimulator"
uuid = "6aa42d20-6c96-11ea-1103-339224409280"
repo = "https://github.com/sisl/AutomotiveSimulator.jl.git"
version = "0.1.0"

[deps]
DataFrames = "a93c6f00-e57d-5684-b7b6-d8193f3e46c0"
Distributions = "31c24e10-a181-5473-b8eb-7969acd0382f"
LinearAlgebra = "37e2e46d-f89d-539d-b4ee-838fcccc9c8e"
Parameters = "d96e819e-fc66-5662-9728-84c9c7592b0a"
Printf = "de0858da-6303-5e67-8744-51eddeeeb8d7"
Random = "9a3f8284-a2c9-5f02-9a11-845980a1fd5c"
Reexport = "189a3867-3050-52da-a836-e630ba90ab69"
StaticArrays = "90137ffa-7385-5640-81b9-e52037218182"
Tricks = "410a4b4d-49e4-4fbc-ab6d-cb71b17b3775"

[compat]
<<<<<<< HEAD
DataFrames = "0.20"
=======
Tricks = "0.1"
StaticArrays = "0.12"
>>>>>>> 7cd3955c
julia = "1.3, 1.4"

[extras]
ForwardDiff = "f6369f11-7733-5829-9624-2563aa707210"
Test = "8dfed614-e22c-5e08-85e1-65c5234f0b40"

[targets]
test = ["ForwardDiff", "Test"]<|MERGE_RESOLUTION|>--- conflicted
+++ resolved
@@ -15,12 +15,9 @@
 Tricks = "410a4b4d-49e4-4fbc-ab6d-cb71b17b3775"
 
 [compat]
-<<<<<<< HEAD
 DataFrames = "0.20"
-=======
 Tricks = "0.1"
 StaticArrays = "0.12"
->>>>>>> 7cd3955c
 julia = "1.3, 1.4"
 
 [extras]
