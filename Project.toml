--- conflicted
+++ resolved
@@ -15,13 +15,8 @@
 Tricks = "410a4b4d-49e4-4fbc-ab6d-cb71b17b3775"
 
 [compat]
-<<<<<<< HEAD
 DataFrames = "0.20, 0.21, 0.22, 1"
-Distributions = "0.23, 0.24"
-=======
-DataFrames = "0.20, 0.21, 0.22"
 Distributions = "0.23, 0.24, 0.25"
->>>>>>> 02fb200d
 Parameters = "0.12"
 Reexport = "0.2, 1"
 StaticArrays = "0.12, 1.0"
